import sys
import os
import warnings
import re
import docstring_parser
import inspect


from wfl.configset import ConfigSet, OutputSpec
from .pool import do_in_pool
from .remote import do_remotely
from .autoparainfo import AutoparaInfo
from .utils import get_remote_info

# NOTES from a previous implementation that does not work with sphinx docstring parsing
# may not be exactly correct, but can definitely be made to work (except sphinx)
#
# It is possible to define autoparallelize so that the decorator functionality can be done with
#
#     parallelized_op = autoparallelize(op, "parallelized_op", "Atoms",. [autoparallelize_arg_1 = ... ])
#
# using functools.partial-based decorator (with ideas from topic 4 of
# https://pythonicthoughtssnippets.github.io/2020/08/09/PTS13-rethinking-python-decorators.html).
# Works OK and can be pickled, but ugly handling of docstring, and no handling of function signature.
#
# this is done by renaming the current "autoparallelize" to "_autoparallelize_wrapper", and defining a new "autoparallelize"
# as something like
#
#     def autoparallelize(op, op_name, input_iterator_contents, **autoparallelize_kwargs):
#         f = functools.partial(_autoparallelize_wrapper, op, **autoparallelize_kwargs)
#         f.__name__ = op_name
#         f.__doc__ = autopara_docstring(op.__doc__, input_iterator_contents)
#         return f
#
# it also requires that the code parsing the stack trace to match up the RemoteInfo dict
# detects the presence of "autoparallelize" in the stack trace, and instead uses
#
#     inspect.getfile(op) + "::" + op.__name__
#
# instead of the stack trace file and function
#
# sphinx docstring parsing cannot handle this, though, because the module associated with
# the "parallelized_op" symbol is that of "autoparallelize", rather than the python file in which
# it is actually defined.  As a result, sphinx assumes it's just some imported symbol and does
# not include its docstring.  There does not appear to be any way to override that on a
# per-symbol basis in current sphinx versions.

_autopara_docstring_params_pre = [
    [["param", "inputs"],
     "input quantities of type {input_iterable_type}",
     "inputs", "iterable({input_iterable_type})", False, None],
    [["param", "outputs"],
     "where to write output atomic configs, or None for no output (i.e. only side-effects)",
     "outputs", "OutputSpec or None", False, None]
]

_autopara_docstring_params_post = [
    [["param", "autopara_info"],
     "information for automatic parallelization",
     "autopara_info", "AutoParaInfo / dict", True, None]
]

_autopara_docstring_returns = [["returns"],
                               "output configs", "ConfigSet",
                               False, "co"]


def autoparallelize_docstring(wrapped_func, wrappable_func, input_iterable_type, input_arg=0):
    parsed = docstring_parser.parse(wrappable_func.__doc__)

    # find input arg
    input_arg_i = -1
    param_i = -1
    for p_i, p in enumerate(parsed.meta):
        if isinstance(p, docstring_parser.DocstringParam):
            param_i += 1
            if (isinstance(input_arg, int) and param_i == input_arg) or (isinstance(input_arg, str) and p.arg_name == input_arg):
                input_arg_i = p_i

    # replace input_arg with pre params
    del parsed.meta[input_arg_i]
    for param_list in reversed(_autopara_docstring_params_pre):
        param_list = [p.format(**{"input_iterable_type": input_iterable_type}) if isinstance(p, str) else p for p in param_list]
        parsed.meta.insert(input_arg_i, docstring_parser.DocstringParam(*param_list))

    # find last arg
    last_arg_i = -1
    for p_i, p in enumerate(parsed.meta):
        if isinstance(p, docstring_parser.DocstringParam):
            last_arg_i = p_i

    # add post to end
    for param_list in reversed(_autopara_docstring_params_post):
        param_list = [p.format(**{"input_iterable_type": input_iterable_type}) if isinstance(p, str) else p for p in param_list]
        parsed.meta.insert(last_arg_i + 1, docstring_parser.DocstringParam(*param_list))

    # find returns
    returns_i = None
    for p_i, p in enumerate(parsed.meta):
        if isinstance(p, docstring_parser.DocstringReturns):
            returns_i = p_i
    if returns_i is not None:
        # replace returns
        parsed.meta[returns_i] =  docstring_parser.DocstringReturns(*_autopara_docstring_returns)
    else:
        # append returns
        parsed.meta.append(docstring_parser.DocstringReturns(*_autopara_docstring_returns))

    wrapped_func.__doc__ = docstring_parser.compose(parsed)


def autoparallelize(func, *args, def_autopara_info={}, **kwargs):
    """autoparallelize a function

    Use by defining function "op" which takes an input iterable and returns list of configs, and _after_ do

    .. code-block:: python

        def autoparallelized_op(*args, **kwargs):
            return autoparallelize(op, *args, def_autopara_info={"autoparallelize_keyword_param_1": val, "autoparallelize_keyword_param_2": val, ... }, **kwargs )
        autoparallelized_op.doc = autopara_docstring(op.__doc__, "iterable_contents")

    The autoparallelized function can then be called with 

    .. code-block:: python

        parallelized_op(inputs, outputs, [args of op], autopara_info=AutoparaInfo(arg1=val1, ...), [kwargs of op])


    Parameters
    ----------
    func: function
        function to wrap in _autoparallelize_ll()

    *args: list
        positional arguments to func, plus optional first or first and second inputs (iterable) and outputs (OutputSpec) arguments to wrapped function

    def_autopara_info: dict, default {}
        dict with default values for AutoparaInfo constructor keywords setting default autoparallelization info

    **kwargs: dict
        keyword arguments to func, plus optional inputs (iterable), outputs (OutputSpec), and  autopara_info (AutoparaInfo)

    Returns
    -------
    wrapped_func_out: results of calling the function wrapped in autoparallelize via _autoparallelize_ll
    """

    # copy kwargs and args so they can be modified for call to autoparallelize
    kwargs = kwargs.copy()
    args = list(args)
    if 'inputs' in kwargs:
        # inputs is keyword, outputs must be too, any positional args to func are unchanged
        inputs = kwargs.pop('inputs')
        outputs = kwargs.pop('outputs')
    else:
        # inputs is positional, remove it from args to func
        inputs = args.pop(0)
        if 'outputs' in kwargs:
            outputs = kwargs.pop('outputs')
        else:
            # outputs is also positional, remote it from func args as well
            outputs = args.pop(0)

    # create autopara_info from explicitly passed AutoparaInfo object, otherwise an empty object
    autopara_info = kwargs.pop("autopara_info", AutoparaInfo())
    if isinstance(autopara_info, dict):
        autopara_info = AutoparaInfo(**autopara_info)
    # update values, if any are not set, with defaults that were set by decorating code
    autopara_info.update_defaults(def_autopara_info)

    return _autoparallelize_ll(autopara_info.num_python_subprocesses, autopara_info.num_inputs_per_python_subprocess,
                               inputs, outputs, func, autopara_info.iterable_arg,
                               autopara_info.skip_failed, autopara_info.initializer, autopara_info.remote_info,
                               autopara_info.remote_label, autopara_info.hash_ignore,
                               *args, **kwargs)

# do we want to allow for ops that only take singletons, not iterables, as input, maybe with num_inputs_per_python_subprocess=0 ?
# that info would have to be passed down to _wrapped_autopara_wrappable so it passes a singleton rather than a list into op
#
# some ifs (int positional vs. str keyword) could be removed if we required that the iterable be passed into a kwarg.

def _autoparallelize_ll(num_python_subprocesses, num_inputs_per_python_subprocess,
                        iterable, outputspec, op, iterable_arg,
                        skip_failed, initializer, remote_info,
                        remote_label, hash_ignore,
                        *args, **kwargs):
    """Parallelize some operation over an iterable

    Parameters
    ----------
    num_python_subprocesses: int, default os.environ['WFL_NUM_PYTHON_SUBPROCESSES']
        number of processes to parallelize over, 0 for running in serial
    num_inputs_per_python_subprocess: int, default 1
        number of items from iterable to pass to kach invocation of operation
    iterable: iterable, default None
        iterable to loop over, often ConfigSet but could also be other things like range()
    outputspec: OutputSpec, default None
        object containing returned Atoms objects
    op: callable
        function to call with each chunk
    iterable_arg: int or str, default 0
        positional argument or keyword argument to place iterable items in when calling op
    skip_failed: bool, default True
        skip function calls that return None
    initializer: (callable, list), default (None, ())
        function to call at beginning of each thread and its positional arguments
    remote_info: RemoteInfo, default content of env var WFL_EXPYRE_INFO
        information for running on remote machine.  If None, use WFL_EXPYRE_INFO env var, as
        json file if string, as RemoteInfo kwargs dict if keys include sys_name, or as dict of
        RemoteInfo kwrgs with keys that match end of stack trace with function names separated by '.'.
    remote_label: str, default None
        remote_label to use for operation, to match to remote_info dict keys.  If none, use calling routine filename '::' calling function
    hash_ignore: list(str), default []
        arguments to ignore when doing remote executing and computing hash of function to determine
        if it's already done
    args: list
        positional arguments to op
    kwargs: dict
        keyword arguments to op

    Returns
    -------
    ConfigSet containing returned configs if outputspec is not None, otherwise None
    """
    remote_info = get_remote_info(remote_info, remote_label)

    if isinstance(iterable_arg, int):
        assert len(args) >= iterable_arg
        # otherwise not enough args were provided

    if outputspec is not None:
        if not isinstance(outputspec, OutputSpec):
            raise RuntimeError(f'autoparallelize requires outputspec be None or OutputSpec, got {type(outputspec)}')
<<<<<<< HEAD
        if not outputspec.overwrite and outputspec.all_written():
            sys.stderr.write(f'Reusing existing output instead of doing {op} since overwrite=False and output is done\n')
=======
        if outputspec.done():
            op_full_name = inspect.getmodule(op).__name__ + "." + op.__name__
            sys.stderr.write(f'Returning before {op_full_name} since output is done\n')
>>>>>>> af4d7ecd
            return outputspec.to_ConfigSet()

    if remote_info is not None:
        out = do_remotely(remote_info, hash_ignore, num_inputs_per_python_subprocess, iterable, outputspec,
                          op, iterable_arg, skip_failed, initializer, args, kwargs)
    else:
        out = do_in_pool(num_python_subprocesses, num_inputs_per_python_subprocess, iterable, outputspec, op, iterable_arg,
                         skip_failed, initializer, args, kwargs)

    return out<|MERGE_RESOLUTION|>--- conflicted
+++ resolved
@@ -232,14 +232,9 @@
     if outputspec is not None:
         if not isinstance(outputspec, OutputSpec):
             raise RuntimeError(f'autoparallelize requires outputspec be None or OutputSpec, got {type(outputspec)}')
-<<<<<<< HEAD
         if not outputspec.overwrite and outputspec.all_written():
-            sys.stderr.write(f'Reusing existing output instead of doing {op} since overwrite=False and output is done\n')
-=======
-        if outputspec.done():
             op_full_name = inspect.getmodule(op).__name__ + "." + op.__name__
-            sys.stderr.write(f'Returning before {op_full_name} since output is done\n')
->>>>>>> af4d7ecd
+            sys.stderr.write(f'Reusing existing output instead of doing {op_full_name} since overwrite=False and output is done\n')
             return outputspec.to_ConfigSet()
 
     if remote_info is not None:
