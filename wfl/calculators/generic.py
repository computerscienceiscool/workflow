--- conflicted
+++ resolved
@@ -14,11 +14,7 @@
     """evaluates configs using an arbitrary calculator and store results in SinglePointCalculator
 
     Defaults to wfl_num_inputs_per_python_subprocess=10, to avoid recreating the calculator for
-<<<<<<< HEAD
-    each configuration, unless calculator class defines a wfl_generic_num_inputs_per_python_subprocess
-=======
     each configuration, unless calculator class defines a wfl_generic_def_autopara_info
->>>>>>> 05caacf1
     attribute in which case that value is used for the default.
 
     Parameters
@@ -79,14 +75,6 @@
 
 
 def run(*args, **kwargs):
-<<<<<<< HEAD
-    try:
-        num_inputs_per_python_subprocess = getattr(kwargs["calculator"], "wfl_generic_num_inputs_per_python_subprocess")
-    except (KeyError, AttributeError):
-        num_inputs_per_python_subprocess = 10
-
-    return autoparallelize(run_autopara_wrappable, *args, def_autopara_info={"num_inputs_per_python_subprocess": num_inputs_per_python_subprocess}, **kwargs)
-=======
     calculator = kwargs.get("calculator")
     if calculator is None:
         calculator = args[2]
@@ -94,5 +82,4 @@
     def_autopara_info = getattr(calculator, "wfl_generic_def_autopara_info", {"num_inputs_per_python_subprocess": 10})
 
     return autoparallelize(run_autopara_wrappable, *args, def_autopara_info=def_autopara_info, **kwargs)
->>>>>>> 05caacf1
 run.__doc__ = autoparallelize_docstring(run_autopara_wrappable.__doc__, "Atoms")