"""
Quantum Espresso interface
"""

import shlex

from copy import deepcopy
import numpy as np

from ase.calculators.calculator import all_changes
from ase.calculators.espresso import Espresso as ASE_Espresso
try:
    from ase.calculators.espresso import EspressoProfile
except ImportError:
    EspressoProfile = None
from ase.io.espresso import kspacing_to_grid

from .wfl_fileio_calculator import WFLFileIOCalculator
<<<<<<< HEAD
from .utils import clean_rundir, save_results
from ..utils.misc import atoms_to_list
=======
from .utils import handle_nonperiodic
>>>>>>> 44ac327a

# NOMAD compatible, see https://nomad-lab.eu/prod/rae/gui/uploads
_default_keep_files = ["*.pwo"]
_default_properties = ["energy", "forces", "stress"]           # done as "implemented_propertie"


class Espresso(WFLFileIOCalculator, ASE_Espresso):
    """Extension of ASE's Espresso calculator that can be used by wfl.calculators.generic

    "directory" argument cannot be present. Use rundir_prefix and workdir instead.

    Parameters
    ----------
    keep_files: bool / None / "default" / list(str), default "default"
        what kind of files to keep from the run
            - True : everything kept
            - None, False : nothing kept, unless calculation fails
            - "default"   : only ones needed for NOMAD uploads ('\*.pwo')
            - list(str)   : list of file globs to save
    rundir_prefix: str / Path, default 'run\_QE\_'
        Run directory name prefix
    workdir: str / Path, default . at calculate time
        Path in which rundir will be created.
    scratchdir: str / Path, default None
        temporary directory to execute calculations in and delete or copy back results (set by
        "keep_files") if needed.  For example, directory on a local disk with fast file I/O.
    calculator_exec: str
        command for QE, without any prefix or redirection set.
        for example: "mpirun -n 4 /path/to/pw.x"
        mutually exclusive with "command"

    **kwargs: arguments for ase.calculators.espresso.Espresso
    """
    implemented_properties = ["energy", "forces", "stress"]

    # new default value of num_inputs_per_python_subprocess for calculators.generic,
    # to override that function's built-in default of 10
    wfl_generic_default_autopara_info = {"num_inputs_per_python_subprocess": 1}

    def __init__(self, keep_files="default", rundir_prefix="run_QE_",
                 workdir=None, scratchdir=None,
                 calculator_exec=None, **kwargs):

        kwargs_command = deepcopy(kwargs)
        if calculator_exec is not None:
            if "command" in kwargs:
                raise ValueError("Cannot specify both calculator_exec and command")
            if EspressoProfile is None:
                # older syntax
                kwargs_command["command"] = f"{calculator_exec} -in PREFIX.pwi > PREFIX.pwo"
            else:
                if " -in " in calculator_exec:
                    raise ValueError("calculator_exec should not include espresso command line arguments such as ' -in PREFIX.pwi'")
                # newer syntax
                kwargs_command["profile"] = EspressoProfile(argv=shlex.split(calculator_exec))

        # WFLFileIOCalculator is a mixin, will call remaining superclass constructors for us
        super().__init__(keep_files=keep_files, rundir_prefix=rundir_prefix,
                         workdir=workdir, scratchdir=scratchdir, **kwargs_command)

        # we modify the parameters in self.calculate() based on the individual atoms object,
        # so let's make a copy of the initial parameters
        self.initial_parameters = deepcopy(self.parameters)


    def calculate(self, atoms=None, properties=_default_properties, system_changes=all_changes):
        """Do the calculation. Handles the working directories in addition to regular
        ASE calculation operations (writing input, executing, reading_results)
        Reimplements & extends GenericFileIOCalculator.calculate() for the development version of ASE
        or FileIOCalculator.calculate() for the v3.22.1"""

        if atoms is not None:
            self.atoms = atoms.copy()

        # this may modify self.parameters, will reset them back to initial after calculation
        self.setup_calc_params(properties)

        # from WFLFileIOCalculator
        self.setup_rundir()

        try:
            super().calculate(atoms=atoms, properties=properties, system_changes=system_changes)
            calculation_succeeded = True
            if 'DFT_FAILED_ESPRESSO' in atoms.info:
                del atoms.info['DFT_FAILED_ESPRESSO']
            if "_output_prefix" in atoms.info:
                save_results(atoms, properties, atoms.info["_output_prefix"])
                atoms.info["_results_saved"] = True
        except Exception as exc:
            atoms.info['DFT_FAILED_ESPRESSO'] = True
            calculation_succeeded = False
            raise exc
        finally:
            # from WFLFileIOCalculator
            self.clean_rundir(_default_keep_files, calculation_succeeded)

            # Return the parameters to what they were when the calculator was initialised.
            # There is likely a more ASE-appropriate way with self.set() and self.reset(), etc.
            self.parameters = deepcopy(self.initial_parameters)

    def setup_calc_params(self, properties):
        """Setup calculator params based on atoms structure (pbc) and requested properties
        """
        # update the parameters with the cool wfl logic
        self.parameters["tprnfor"] = "forces" in properties
        self.parameters["tstress"] = "stress" in properties

        if np.all(~self.atoms.pbc):
            # FFF -> gamma point only
            self.parameters["kpts"] = None
            self.parameters["kspacing"] = None
            self.parameters["koffset"] = False
        elif np.any(~self.atoms.pbc):
            # mixed T & F
            if "kspacing" in self.parameters:
                # need to create the grid,
                # `kspacing` overwrites `kpts`
                # we set it in there and
                self.parameters["kpts"] = kspacing_to_grid(
                    self.atoms, spacing=self.parameters["kspacing"] / (2.0 * np.pi)
                )

            # kspacing None anyways
            self.parameters["kspacing"] = None

            # original, or overwritten from kspacing
            if "kpts" in self.parameters:
                # any no-periodic direction has 1 k-point only
                kpts = np.array(self.parameters["kpts"])
                kpts[~self.atoms.get_pbc()] = 1
                self.parameters["kpts"] = tuple(kpts)

            # k-point offset
            k_offset = self.parameters.get("koffset", False)
            if k_offset is True:
                k_offset = (1, 1, 1)

            if k_offset:
                # set to zero on any non-periodic ones
                k_offset = np.array(k_offset)
                k_offset[~self.atoms.get_pbc()] = 0
                self.parameters["koffset"] = tuple(k_offset)
            else:
<<<<<<< HEAD
                self.parameters["koffset"] = k_offset
=======
                # mixed T & F
                if "kspacing" in self.parameters:
                    # need to create the grid,
                    # `kspacing` overwrites `kpts`
                    # we set it in there and
                    self.parameters["kpts"] = kspacing_to_grid(
                        self.atoms, spacing=self.parameters["kspacing"] / (2.0 * np.pi)
                    )

                # kspacing None anyways
                self.parameters["kspacing"] = None

                # original, or overwritten from kspacing
                if "kpts" in self.parameters:
                    # any no-periodic direction has 1 k-point only
                    kpts = np.array(self.parameters["kpts"])
                    kpts[~self.atoms.get_pbc()] = 1
                    self.parameters["kpts"] = tuple(kpts)

                # k-point offset
                k_offset = self.parameters.get("koffset", False)
                if k_offset is True:
                    k_offset = (1, 1, 1)

                if k_offset:
                    # set to zero on any non-periodic ones
                    k_offset = np.array(k_offset)
                    k_offset[~self.atoms.get_pbc()] = 0
                    self.parameters["koffset"] = tuple(k_offset)
                else:
                    self.parameters["koffset"] = k_offset

        return properties
>>>>>>> 44ac327a
<|MERGE_RESOLUTION|>--- conflicted
+++ resolved
@@ -16,12 +16,7 @@
 from ase.io.espresso import kspacing_to_grid
 
 from .wfl_fileio_calculator import WFLFileIOCalculator
-<<<<<<< HEAD
 from .utils import clean_rundir, save_results
-from ..utils.misc import atoms_to_list
-=======
-from .utils import handle_nonperiodic
->>>>>>> 44ac327a
 
 # NOMAD compatible, see https://nomad-lab.eu/prod/rae/gui/uploads
 _default_keep_files = ["*.pwo"]
@@ -165,40 +160,4 @@
                 k_offset[~self.atoms.get_pbc()] = 0
                 self.parameters["koffset"] = tuple(k_offset)
             else:
-<<<<<<< HEAD
-                self.parameters["koffset"] = k_offset
-=======
-                # mixed T & F
-                if "kspacing" in self.parameters:
-                    # need to create the grid,
-                    # `kspacing` overwrites `kpts`
-                    # we set it in there and
-                    self.parameters["kpts"] = kspacing_to_grid(
-                        self.atoms, spacing=self.parameters["kspacing"] / (2.0 * np.pi)
-                    )
-
-                # kspacing None anyways
-                self.parameters["kspacing"] = None
-
-                # original, or overwritten from kspacing
-                if "kpts" in self.parameters:
-                    # any no-periodic direction has 1 k-point only
-                    kpts = np.array(self.parameters["kpts"])
-                    kpts[~self.atoms.get_pbc()] = 1
-                    self.parameters["kpts"] = tuple(kpts)
-
-                # k-point offset
-                k_offset = self.parameters.get("koffset", False)
-                if k_offset is True:
-                    k_offset = (1, 1, 1)
-
-                if k_offset:
-                    # set to zero on any non-periodic ones
-                    k_offset = np.array(k_offset)
-                    k_offset[~self.atoms.get_pbc()] = 0
-                    self.parameters["koffset"] = tuple(k_offset)
-                else:
-                    self.parameters["koffset"] = k_offset
-
-        return properties
->>>>>>> 44ac327a
+                self.parameters["koffset"] = k_offset